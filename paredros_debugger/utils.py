"""
This Module contains helper functions for the CLI tool and the ParseInformation class.
The functions are used to generate the parser, modify the generated parser files, and load the parser and lexer classes dynamically.
"""

import importlib
import os
import subprocess
import sys
from typing import Optional
from paredros_debugger.ModifyGrammarParserFile import modify_parser_file
from antlr4 import CommonTokenStream, Token
from antlr4_tool_runner import initialize_paths, install_jre_and_antlr, latest_version
<<<<<<< HEAD
=======
from typing import Optional
>>>>>>> a998212c

def find_grammar_file(folder_path):
    """
    Finds a .g4 grammar file in the given folder path.

    Args:
        folder_path (str): The path to the folder containing the grammar file.

    Returns:
        str: The name of the grammar file if found, otherwise None.
    """
    for file in os.listdir(folder_path):
        if file.endswith(".g4"):
            return file
    return None

def generate_parser(folder_path, grammar_file):
    """
    Runs ANTLR4 to generate the parser in the specified folder.

    Args:
        folder_path (str): The path to the folder containing the grammar file.
        grammar_file (str): The name of the grammar file.

    Returns:
        None
    """
    initialize_paths()
    version = os.environ.get("ANTLR4_TOOLS_ANTLR_VERSION") or latest_version()
    jar, java = install_jre_and_antlr(version)
<<<<<<< HEAD
    subprocess.run([java, '-cp', jar, 'org.antlr.v4.Tool'] + ["-Dlanguage=Python3 " + grammar_file], cwd=folder_path, check=True)
=======
    subprocess.run([java, '-cp', jar, 'org.antlr.v4.Tool', '-Dlanguage=Python3', grammar_file], cwd=folder_path, check=True)
>>>>>>> a998212c

def modify_generated_parser(folder_path):
    """
    Runs the modify_grammar_parser_file.py script to process the generated files and apply CustomParser Naming.

    Args:
        folder_path (str): The path to the folder containing the generated parser files.

    Returns:
        None
    """
    modify_parser_file(folder_path)

def load_parser_and_lexer(folder_path, grammar_name):
    """
    Dynamically load the generated parser and lexer classes from the specified folder.

    Args:
        folder_path (str): The path to the folder containing the generated parser files.
        grammar_name (str): The name of the grammar file.

    Returns:
        tuple: A tuple containing the lexer and parser classes

    """
    sys.path.insert(0, folder_path)  # Ensure the folder is in the Python path

    try:
        lexer = grammar_name + "Lexer"
        parser = grammar_name + "Parser"
        lexer_module = importlib.import_module(lexer)
        parser_module = importlib.import_module(parser)

        lexer_class = getattr(lexer_module, lexer)
        parser_class = getattr(parser_module, parser)

        return lexer_class, parser_class
    except ImportError as e:
        print(f"Error: Unable to load the generated parser/lexer: {e}")
        sys.exit(1)

def get_start_rule(grammar_file):
    """
    Extracts the first rule definition from the grammar file
    to determine the starting rule for parsing.
     
    Args:
        grammar_file (str): The path to the grammar file.

    Returns:
        str: The name of the first rule definition in the grammar
    """
    try:
        with open(grammar_file, 'r', encoding="utf-8") as f:
            for line in f:
                # Skip empty lines and comments
                if line.strip() and not line.strip().startswith('//'):
                    # Look for the first rule definition
                    if ':' in line:
                        # Extract rule name before the colon
                        extracted_rule_names = line.split(':')[0].strip()
                        return extracted_rule_names
    except FileNotFoundError:
        return ''
    
def token_to_dict(token: Token, symbolic_names: list[str]) -> Optional[dict]:
    """
    Converts an ANTLR Token object into a serializable dictionary.

    Args:
        token (Token): The ANTLR Token object.
        symbolic_names (List[str]): The list of symbolic names from the Lexer/Parser.

    Returns:
        Optional[dict]: A dictionary with token info, or None if token is invalid.
    """
    if not isinstance(token, Token):
        return None

    token_type_name = "EOF" # Default for EOF
    if token.type > 0 and token.type < len(symbolic_names):
        token_type_name = symbolic_names[token.type]
    elif token.type == Token.EOF:
         pass
    else:
         token_type_name = "<INVALID>"

    # Use -1 or specific value if index is invalid
    token_index = token.tokenIndex if token.tokenIndex >= 0 else -1

    return {
        "text": token.text,
        "type_name": token_type_name,
        "type_id": token.type,
        "line": token.line,
        "column": token.column,
        "start_index": token.start, 
        "stop_index": token.stop,   
        "token_index": token_index  
    }


def token_to_dict(token: Token, symbolic_names: list[str]) -> Optional[dict]:
    """
    Converts an ANTLR Token object into a serializable dictionary.

    Args:
        token (Token): The ANTLR Token object.
        symbolic_names (List[str]): The list of symbolic names from the Lexer/Parser.

    Returns:
        Optional[dict]: A dictionary with token info, or None if token is invalid.
    """
    if not isinstance(token, Token):
        return None

    token_type_name = "EOF" # Default for EOF
    if token.type > 0 and token.type < len(symbolic_names):
        token_type_name = symbolic_names[token.type]
    elif token.type == Token.EOF:
         pass
    else:
         token_type_name = "<INVALID>"

    # Use -1 or specific value if index is invalid
    token_index = token.tokenIndex if token.tokenIndex >= 0 else -1

    return {
        "text": token.text,
        "type_name": token_type_name,
        "type_id": token.type,
        "line": token.line,
        "column": token.column,
        "start_index": token.start,
        "stop_index": token.stop,
        "token_index": token_index
    }


def copy_token_stream(original_stream: CommonTokenStream) -> CommonTokenStream:
    """
    Creates a copy of the given CommonTokenStream with the same tokens and index.
    
    :param original_stream: The CommonTokenStream to copy
    :return: A new CommonTokenStream instance with the same tokens and position
    """
    if not isinstance(original_stream, CommonTokenStream):
        raise TypeError("Expected a CommonTokenStream")

    # Create a new stream using the same token source
    copied_stream = CommonTokenStream(original_stream.tokenSource)

    # Copy token list and set the same position
    copied_stream.tokens = original_stream.tokens[:]
    copied_stream.seek(original_stream.index)

    return copied_stream<|MERGE_RESOLUTION|>--- conflicted
+++ resolved
@@ -11,10 +11,6 @@
 from paredros_debugger.ModifyGrammarParserFile import modify_parser_file
 from antlr4 import CommonTokenStream, Token
 from antlr4_tool_runner import initialize_paths, install_jre_and_antlr, latest_version
-<<<<<<< HEAD
-=======
-from typing import Optional
->>>>>>> a998212c
 
 def find_grammar_file(folder_path):
     """
@@ -45,11 +41,7 @@
     initialize_paths()
     version = os.environ.get("ANTLR4_TOOLS_ANTLR_VERSION") or latest_version()
     jar, java = install_jre_and_antlr(version)
-<<<<<<< HEAD
-    subprocess.run([java, '-cp', jar, 'org.antlr.v4.Tool'] + ["-Dlanguage=Python3 " + grammar_file], cwd=folder_path, check=True)
-=======
     subprocess.run([java, '-cp', jar, 'org.antlr.v4.Tool', '-Dlanguage=Python3', grammar_file], cwd=folder_path, check=True)
->>>>>>> a998212c
 
 def modify_generated_parser(folder_path):
     """
