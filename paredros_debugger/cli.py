--- conflicted
+++ resolved
@@ -72,11 +72,7 @@
     """
     print(f"\n=== Parsing {input_file} ===")
     parse_info = ParseInformation(grammar_file)
-<<<<<<< HEAD
     parse_info.generate_parser() # generate the parser
-=======
-    parse_info.generate_parser()  # generate the parser
->>>>>>> a998212c
     parse_info.parse(input_file)  # run the parse
 
     # Check if at least one node had a parse error
