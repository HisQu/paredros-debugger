--- conflicted
+++ resolved
@@ -17,23 +17,14 @@
 - Merging duplicate decision sequences
 - Managing node relationships and IDs
 """
-<<<<<<< HEAD
 from typing import Any, List, Optional, Tuple
 from antlr4 import Token
-=======
-from antlr4 import Parser, ParserRuleContext, Token
->>>>>>> a998212c
 from antlr4.atn.Transition import AtomTransition, SetTransition, RuleTransition
 from antlr4.atn.ATNState import ATNState
 
 from paredros_debugger.ParseStep import ParseStep
-<<<<<<< HEAD
 from paredros_debugger.utils import copy_token_stream
 from antlr4.Parser import Parser
-=======
-from paredros_debugger.utils import copy_token_stream, token_to_dict 
-from typing import Any, List, Optional, Tuple
->>>>>>> a998212c
 
 class ParseTraversal:
     def __init__(self):
@@ -191,7 +182,6 @@
 
         return expanded
 
-<<<<<<< HEAD
     def add_decision_point(self, 
                            state: Any, 
                            current_token_repr: str,
@@ -201,19 +191,7 @@
                            possible_transitions: List[Tuple[int, List[str]]], 
                            input_text: str, 
                            current_rule: str, 
-                           node_type: str, 
-=======
-    def add_decision_point(self,
-                           state: Any,
-                           current_token_repr: str,
-                           token_index: Optional[int],
-                           rule_stack: List[str],
-                           lookahead: List[Any],
-                           possible_transitions: List[Tuple[int, List[str]]],
-                           input_text: str,
-                           current_rule: str,
                            node_type: str,
->>>>>>> a998212c
                            token_stream):
         """
         Creates a new node in the parse traversal or updates an existing one. This method is called 
@@ -224,7 +202,6 @@
         a new one.
 
         Args:
-<<<<<<< HEAD
             state: Current ATN state number/object
             current_token_repr: The token currently being processed
             token_index: Index of the current token in the full token list, or None.
@@ -234,17 +211,6 @@
             input_text: Current input with cursor position showing progress
             current_rule: Name of the current grammar rule
             node_type: Type of node (Decision, Sync, Rule entry/exit, Token consume)
-=======
-            state: Current ATN state number or object.
-            current_token_repr: String representation of the token currently being processed.
-            token_index: Index of the current token in the full token list, or None.
-            rule_stack: List of rule names representing the current parser rule stack.
-            lookahead_repr: List of upcoming token string representations.
-            possible_transitions: List of (target_state_num, [token_names]) pairs for possible next steps.
-            input_text_context: String showing consumed input, cursor, and lookahead.
-            current_rule: Name of the grammar rule context for this step.
-            node_type: Type of node (e.g., "Decision", "Rule entry", "Token consume").
->>>>>>> a998212c
             token_stream: The token stream state at this point (often a copy).
 
         Returns:
@@ -275,7 +241,6 @@
 
         # Create node if no duplicate found
         new_node = ParseStep(
-<<<<<<< HEAD
             atn_state=state, 
             current_token_repr=current_token_repr, 
             token_index=token_index,
@@ -287,19 +252,6 @@
             node_type=node_type, 
             token_stream=token_stream
             )
-=======
-            atn_state=state,
-            current_token_repr=current_token_repr,
-            token_index=token_index,          # <<< Pass
-            rule_stack=rule_stack,            # <<< Pass
-            lookahead=lookahead,
-            possible_transitions=possible_transitions,
-            input_text=input_text,
-            rule=current_rule,
-            node_type=node_type,
-            token_stream=token_stream,
-        )
->>>>>>> a998212c
         self.all_steps.append(new_node)
 
         if not self.root:
@@ -317,7 +269,6 @@
                 alt_rule_name = self.parser.ruleNames[alt_rule_index] if alt_rule_index >= 0 else current_rule
 
                 alt_node = ParseStep(
-<<<<<<< HEAD
                     atn_state=target_state,
                     current_token_repr=current_token_repr,
                     token_index=token_index,
@@ -328,18 +279,6 @@
                     rule=rule_name,
                     node_type=node_type,
                     token_stream=token_stream
-=======
-                    atn_state=target_state_obj, 
-                    current_token_repr=current_token_repr, 
-                    token_index=token_index, 
-                    rule_stack=rule_stack, 
-                    lookahead=lookahead,
-                    possible_transitions=[], # Alt branches not yet have further transitions initially
-                    input_text=input_text,
-                    rule=alt_rule_name, 
-                    node_type="Alternative",
-                    token_stream=token_stream, # Use a copy?
->>>>>>> a998212c
                 )
                 alt_node.matching_error = alt_node.has_token_mismatch(self.parser)
                 new_node.add_alternative_node(alt_node)
@@ -381,7 +320,6 @@
                 rule_name = self.parser.ruleNames[rule_index] if rule_index >= 0 else "unknown"
 
                 child_node = ParseStep(
-<<<<<<< HEAD
                     atn_state=new_target_state,
                     current_token_repr=alt_node.current_token_repr,
                     token_index=alt_node.token_index,
@@ -391,15 +329,6 @@
                     input_text=alt_node.input_text,
                     rule=rule_name,
                     node_type=alt_node.node_type,
-=======
-                    new_target_state,
-                    alt_node.current_token_repr,
-                    alt_node.lookahead_repr,
-                    [],  # These nodes can be expanded further
-                    alt_node.input_text_context,
-                    rule_name,
-                    alt_node.node_type,
->>>>>>> a998212c
                     token_stream=copy_token_stream(alt_node.token_stream)
                 )
 
@@ -414,7 +343,6 @@
         return alt_node
     
 
-<<<<<<< HEAD
     def _create_new_node(self, event_type: str, parser: Parser, rule_name: str = None, chosen_index: int = None, state_override: int = None):
         """
         Add a new node to the parse traversal based on the event type.
@@ -549,140 +477,6 @@
     def _handle_error(self, node: ParseStep):
         node.set_error()
         return node
-=======
-    def create_node(self, recognizer: Parser, node_type: str, chosen_index: int = -1,
-                event_rule_index: Optional[int] = None, 
-                event_atn_state_number: Optional[int] = None):
-        """
-        Centralized method to create a decision node based on the current parser state.
-        
-        Args:
-            recognizer (Parser): The parser instance
-            node_type (str): Type of node ("Decision", "Sync", "Error", "Rule entry", etc.)
-            chosen_index (int): Optional pre-determined chosen transition index
-        
-        """
-         # Rule related information
-        ctx = recognizer._ctx
-    
-        # 'state' will be the ATNState object for the step.
-        # 'rule_name' will be the rule name for the step.
-        # Your variables:
-        state: ATNState 
-        rule_name: str = "unknown"
-        # state_num will be derived from the 'state' object after 'state' is set.
-
-        if node_type == "Rule entry" and event_rule_index is not None and event_atn_state_number is not None:
-            # For "Rule entry", use the precise information passed from CustomParser
-            if event_rule_index >= 0 and event_rule_index < len(recognizer.ruleNames):
-                rule_name = recognizer.ruleNames[event_rule_index]
-            # Ensure event_atn_state_number is a valid index
-            if event_atn_state_number >= 0 and event_atn_state_number < len(recognizer._interp.atn.states):
-                state = recognizer._interp.atn.states[event_atn_state_number]
-            else:
-                # Fallback if somehow event_atn_state_number is invalid (should not happen if from ruleToStartState)
-                _fallback_state_num = recognizer.state if recognizer.state >=0 else 0
-                state = recognizer._interp.atn.states[_fallback_state_num]
-                # If rule_name wasn't set from event_rule_index, try from this fallback state
-                if rule_name == "unknown" and state.ruleIndex >= 0 and state.ruleIndex < len(recognizer.ruleNames):
-                    rule_name = recognizer.ruleNames[state.ruleIndex]
-        else:
-            # Original logic for other node types (Sync, Decision, Token consume, Rule exit, Error)
-            # or if "Rule entry" didn't receive specific event info (fallback path).
-            _current_parser_state_num = recognizer.state
-            _effective_state_num = _current_parser_state_num if _current_parser_state_num >= 0 else 0
-            state = recognizer._interp.atn.states[_effective_state_num]
-
-            # Your existing rule_name derivation logic (which you were refining):
-            if (node_type == "Rule entry" or node_type == "Rule exit"): # "Rule entry" here is fallback
-                if state.ruleIndex >= 0 and state.ruleIndex < len(recognizer.ruleNames):
-                    rule_name = recognizer.ruleNames[state.ruleIndex]
-                elif ctx is not None and ctx.getRuleIndex() >= 0:
-                    _r_idx = ctx.getRuleIndex()
-                    if _r_idx >=0 and _r_idx < len(recognizer.ruleNames): rule_name = recognizer.ruleNames[_r_idx]
-            elif ctx is not None and ctx.getRuleIndex() >= 0:
-                rule_idx_from_ctx = ctx.getRuleIndex()
-                if rule_idx_from_ctx >=0 and rule_idx_from_ctx < len(recognizer.ruleNames):
-                    rule_name = recognizer.ruleNames[rule_idx_from_ctx]
-                elif state.ruleIndex >= 0 and state.ruleIndex < len(recognizer.ruleNames):
-                    rule_name = recognizer.ruleNames[state.ruleIndex]
-            elif state.ruleIndex >= 0 and state.ruleIndex < len(recognizer.ruleNames):
-                rule_name = recognizer.ruleNames[state.ruleIndex]
-
-        # Ensure 'state' is assigned; if not (very unlikely with above logic), fallback.
-        if state is None: # Should not be hit if logic above is complete
-            state = recognizer._interp.atn.states[0]
-            if rule_name=="unknown" and state.ruleIndex >=0 and state.ruleIndex < len(recognizer.ruleNames):
-                rule_name = recognizer.ruleNames[state.ruleIndex]
-
-        state_num = state.stateNumber
-                
-        # Capture Rule Stack
-        rule_stack = []
-        temp_ctx = ctx
-        while temp_ctx is not None and temp_ctx.getRuleIndex() >= 0:
-            if temp_ctx.getRuleIndex() < len(recognizer.ruleNames):
-                 rule_stack.append(recognizer.ruleNames[temp_ctx.getRuleIndex()])
-            temp_ctx = temp_ctx.parentCtx
-        rule_stack.reverse()
-
-        # Token related information
-        current_token = recognizer.getCurrentToken()
-        token_str = self._token_str(recognizer, current_token)
-        token_index = current_token.tokenIndex if current_token else None
-         # Ensure index is valid (not -1 which might happen for EOF)
-        if token_index is not None and token_index < 0:
-             token_index = None
-
-        # Lookahead
-        max_lookahead = 3
-        lookahead = self._get_lookahead_tokens(recognizer, recognizer.getTokenStream(), max_lookahead)
-
-        # Transitions and input
-        transitions = self.follow_transitions(state, recognizer)
-        input_text = self._get_consumed_tokens(recognizer.getTokenStream(), max_lookahead)
-        
-
-        if node_type == "Token consume":
-            self._process_token_node( token_str)
-        elif node_type == "Rule exit":
-            self._process_rule_exit_node()
-
-        # Create the node
-        node = self.add_decision_point(
-            state=state, # Pass the state object or number
-            current_token_repr=token_str,
-            token_index=token_index,
-            rule_stack=rule_stack,
-            lookahead=lookahead,
-            possible_transitions=transitions,
-            input_text=input_text,
-            current_rule=rule_name,
-            node_type=node_type,
-            # Pass a *copy* for state isolation if needed, especially for alt expansion later
-            token_stream=copy_token_stream(recognizer.getTokenStream())
-        )
-
-        if node_type == "Token consume":
-            node.chosen_transition_index = 1
-
-        elif node_type == "Rule exit":
-            node.current_token_repr = f"Exit Rule: {rule_name}"
-            node.possible_transitions = [(state_num, ['Exit'])]
-            node.chosen_transition_index = 1
-
-        elif node_type == "Error":
-            self._process_error_node(node)
-
-        elif node_type == "Sync":
-            self._process_sync_node(node, rule_name)
-
-        elif node_type == "Decision":
-            self._process_decision_node(node, chosen_index)
-
-        elif node_type == "Rule entry":
-            self._process_rule_entry_node(node, rule_name, transitions)
->>>>>>> a998212c
 
     ####################
     # Helper functions
@@ -958,17 +752,10 @@
             # Create merged node
             merged_node = ParseStep(
                 atn_state=group[0].state, 
-<<<<<<< HEAD
                 current_token=group[-1].current_token_repr, 
                 token_index=group[-1].token_index,
-                rule_stack=group[-1].rule_stack, 
+                rule_stack=group[0].rule_stack, 
                 lookahead=group[-1].lookahead,  
-=======
-                current_token_repr=group[-1].current_token_repr,
-                token_index=group[-1].token_index,
-                rule_stack=group[0].rule_stack,
-                lookahead=group[-1].lookahead_repr,  
->>>>>>> a998212c
                 possible_transitions=all_alternatives,  
                 input_text=group[-1].input_text_context,  
                 rule=group[0].rule_name,  
