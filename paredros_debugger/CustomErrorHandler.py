"""
CustomErrorHandler.py

This module defines a custom error handling strategy for an ANTLR-based parser. It extends the 
default ANTLR error handling mechanism to integrate with a custom parse traversal system.

Classes:
    - ErrorStrategy: A base error handling strategy with placeholder methods.
    - CustomDefaultErrorStrategy: A subclass of DefaultErrorStrategy that implements custom 
      error reporting and handling.

Usage Example:
    To use the custom error strategy in an ANTLR parser:

        from antlr4.Parser import Parser
        from CustomErrorHandler import CustomDefaultErrorStrategy

        parser = Parser(...)
        parser._errHandler = CustomDefaultErrorStrategy()

Attributes:
    None
"""

from antlr4.Token import Token
from antlr4.atn.ATNState import ATNState
from antlr4.error.Errors import RecognitionException
from antlr4.atn.Transition import AtomTransition, SetTransition, RuleTransition
from antlr4.error.ErrorStrategy import DefaultErrorStrategy
from antlr4.Parser import Parser

from paredros_debugger.ParseTraversal import ParseTraversal
from paredros_debugger.utils import copy_token_stream

# Parser = None

class ErrorStrategy(object):
    """
    A base error handling strategy with placeholder methods.
    """

    def reset(self, recognizer:Parser):
        pass

    def recoverInline(self, recognizer:Parser):
        pass

    def recover(self, recognizer:Parser, e:RecognitionException):
        pass

    def sync(self, recognizer:Parser):
        pass

    def inErrorRecoveryMode(self, recognizer:Parser):
        pass

    def reportError(self, recognizer:Parser, e:RecognitionException):
        pass


class CustomDefaultErrorStrategy(DefaultErrorStrategy):
    """
    A subclass of DefaultErrorStrategy that implements custom error reporting and handling.
    """

    def __init__(self):
        super().__init__()
        self.traversal = ParseTraversal()
        self.current_node = None
        self.error_occurred = False


    def reportError(self, recognizer:Parser, e:RecognitionException):
        """
        Records an error in the parse traversal graph and delegates to the superclass 
        implementation for actual error handling.

        This method ensures the first error encountered is marked in the parse graph to
        help with debugging, but only tracks the first error occurrence.

        Args:
            recognizer (Parser): The parser instance.
            e (RecognitionException): The recognition exception that occurred.
        """
        print(f"ERROR type: {type(e)}")
        # Only track first error
        if not self.error_occurred:
            print(f"report called")
            self.error_occurred = True

<<<<<<< HEAD
            # # Create final error node to indicate where parsing failed
            self.traversal._create_new_node("Error", recognizer)

=======
        self.traversal.create_node(recognizer, "Error")
>>>>>>> a998212c
        super().reportError(recognizer, e)

    def sync(self, recognizer:Parser):
        """
        Records a sync event in the parse traversal graph and delegates to the superclass
        implementation for token resynchronization.

        This method adds a sync node to the parse graph to track parser recovery attempts,
        but only if no errors have occurred yet.

        Args:
            recognizer (Parser): The parser instance.
        """
        # Only add states if no error occurred
        if self.error_occurred:
            return

<<<<<<< HEAD
        self.traversal._create_new_node("Sync", recognizer)
=======
        self.traversal.create_node(recognizer, "Sync")
>>>>>>> a998212c
        super().sync(recognizer)

<|MERGE_RESOLUTION|>--- conflicted
+++ resolved
@@ -88,13 +88,9 @@
             print(f"report called")
             self.error_occurred = True
 
-<<<<<<< HEAD
             # # Create final error node to indicate where parsing failed
             self.traversal._create_new_node("Error", recognizer)
 
-=======
-        self.traversal.create_node(recognizer, "Error")
->>>>>>> a998212c
         super().reportError(recognizer, e)
 
     def sync(self, recognizer:Parser):
@@ -112,10 +108,6 @@
         if self.error_occurred:
             return
 
-<<<<<<< HEAD
         self.traversal._create_new_node("Sync", recognizer)
-=======
-        self.traversal.create_node(recognizer, "Sync")
->>>>>>> a998212c
         super().sync(recognizer)
 
